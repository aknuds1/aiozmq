--- conflicted
+++ resolved
@@ -8,13 +8,8 @@
 from collections import ChainMap
 from functools import partial
 
-<<<<<<< HEAD
 import zmq
-=======
 from aiozmq import create_zmq_connection
-
-from .log import logger
->>>>>>> 10800f15
 
 from .base import (
     GenericError,
