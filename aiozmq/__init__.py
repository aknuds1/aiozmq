--- conflicted
+++ resolved
@@ -12,11 +12,7 @@
            'ZmqTransport', 'ZmqProtocol',
            'version_info', 'version')
 
-<<<<<<< HEAD
 __version__ = '0.2.0a1'
-=======
-__version__ = '0.1.3'
->>>>>>> 702ef5b6
 
 version = __version__ + ' , Python ' + sys.version
 
